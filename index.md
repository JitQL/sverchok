> ### This file is parsed by menu.py
>
> The following strict rules apply to editing this file:
>
> - do not use tabs, anywhere
> - indent the Node's line using 4 spaces
> - if you aren't sure, follow the existing convention
>
> Failing to follow these points will break the node category parser.

## Generator
    SvLineNodeMK4
    SvSegmentGenerator
    SvPlaneNodeMk3
    SvNGonNode
    SvBoxNodeMk2
    SvCircleNode
    SvCylinderNodeMK2
    SphereNode
    SvIcosphereNode
    SvTorusNodeMK2
    SvSuzanneNode
    SvCricketNode
    ---
    BasicSplineNode
    SvQuadraticSplineNode
    svBasicArcNode
    RandomVectorNodeMK2
    SvScriptNodeLite
    SvSNFunctorB
    ImageNode

## Generators Extended
    SvBoxRoundedNode
    SvBricksNode
    SvPolygonGridNode
    HilbertNode
    Hilbert3dNode
    HilbertImageNode
    SvProfileNodeMK3
    SvMeshEvalNode
    SvGenerativeArtNode
    SvImageComponentsNode
    SvTorusKnotNodeMK2
    SvRingNodeMK2
    SvEllipseNodeMK2
    SvSuperEllipsoidNode
    SvRegularSolid
    SvConicSectionNode
    SvTriangleNode
    SvPentagonTilerNode
    SvSpiralNodeMK2

## Curves
     SvExLineCurveNode
     SvExCircleNode
     SvArc3ptCurveNode
     SvExCurveFormulaNode
     SvExPolylineNode
     SvExFilletPolylineNode
     SvExCubicSplineNode
     SvExApplyFieldToCurveNode
     SvExCastCurveNode
     SvExIsoUvCurveNode
     SvExSurfaceBoundaryNode
     SvExCurveOnSurfaceNode
     SvExCurveLerpCurveNode
     SvExConcatCurvesNode
     SvExFlipCurveNode
     SvExCurveSegmentNode
     SvExCurveRangeNode
     SvExCurveEndpointsNode
     SvExCurveLengthNode
     SvExCurveFrameNode
     SvExCurveCurvatureNode
     SvExCurveTorsionNode
     SvExCurveZeroTwistFrameNode
     SvExCurveLengthParameterNode
     SvLengthRebuildCurveNode
     SvExEvalCurveNode

## Surfaces
     SvExPlaneSurfaceNode
     SvExSphereNode
     SvExSurfaceFormulaNode
     SvInterpolatingSurfaceNode
     SvExRevolutionSurfaceNode
     SvExTaperSweepSurfaceNode
     SvExExtrudeCurveVectorNode
     SvExExtrudeCurveCurveSurfaceNode
     SvExExtrudeCurvePointNode
     SvExCurveLerpNode
     SvExSurfaceLerpNode
     SvExSurfaceDomainNode
     SvExSurfaceSubdomainNode
     SvFlipSurfaceNode
     SvSwapSurfaceNode
     SvSurfaceGaussCurvatureNode
     SvSurfaceCurvaturesNode
     SvExApplyFieldToSurfaceNode
     SvExTessellateTrimSurfaceNode
     SvAdaptiveTessellateNode
     SvExEvalSurfaceNode

## Fields
     SvCoordScalarFieldNode
     SvExScalarFieldFormulaNode
     SvExVectorFieldFormulaNode
     SvExComposeVectorFieldNode
     SvExDecomposeVectorFieldNode
     SvExScalarFieldPointNode
     SvExAttractorFieldNode
     SvExImageFieldNode
     SvExScalarFieldMathNode
     SvExMergeScalarFieldsNode
     SvExScalarFieldEvaluateNode
     SvExVectorFieldEvaluateNode
     SvExVectorFieldApplyNode
     SvExVectorFieldMathNode
     SvExNoiseVectorFieldNode
     SvExVoronoiFieldNode
     SvExBendAlongCurveFieldNode
     SvExBendAlongSurfaceFieldNode
     SvExFieldDiffOpsNode
     SvExVectorFieldGraphNode
     SvExVectorFieldLinesNode

## Analyzers
    SvBBoxNodeMk2
    SvComponentAnalyzerNode
    SvDiameterNode
    SvVolumeNode
    SvAreaNode
    DistancePPNode
    SvDistancePointLineNode
    SvDistancePointPlaneNode
    SvDistancetLineLineNode
    SvPathLengthMk2Node
    SvOrigins
    GetNormalsNode
    VectorNormalNode
    SvIntersectLineSphereNode
    SvIntersectCircleCircleNode
    SvIntersectPlanePlaneNode
    SvKDTreeNodeMK2
    SvKDTreeEdgesNodeMK2
    SvKDTreePathNode
    SvBvhOverlapNodeNew
    SvMeshFilterNode
    SvEdgeAnglesNode
    SvPointInside
    SvProportionalEditNode
    SvWavePainterNode
    SvRaycasterLiteNode
    SvOBJInsolationNode
    SvDeformationNode
    SvLinkedVertsNode
    SvProjectPointToLine
    ---
    SvLinearApproxNode
    SvCircleApproxNode
    SvSphereApproxNode
    SvInscribedCircleNode
    SvSteinerEllipseNode
    ---
    SvMeshSelectNode
    SvSelectSimilarNode
    SvChessSelection

## Transforms
    SvMoveNodeMk3
    SvRotationNodeMk3
    SvScaleNodeMk3
    SvSymmetrizeNode
    SvMirrorNodeMk2
    MatrixApplyNode
    SvBarycentricTransformNode
    SvAlignMeshByMesh
    ---
    SvTransformSelectNode
    SvTransformMesh
    SvSimpleDeformNode
    SvBendAlongPathNode
    SvBendAlongSurfaceNode
    SvDisplaceNodeMk2
    SvNoiseDisplaceNode
    SvRandomizeVerticesNode
    SvCastNode
    SvFormulaDeformMK2Node

## Modifier Change
    SvDeleteLooseNode
    SvMergeByDistanceNode
    SvSeparateMeshNode
    SvSeparatePartsToIndexes
    SvLimitedDissolve
    SvPlanarFacesNode
    SvSplitFacesNode
    SvMeshBeautify
    SvTriangulateNode
    SvMakeMonotone
    ---
    PolygonBoomNode
    SvEdgeBoomNode
    SvDissolveFaces2D
    Pols2EdgsNode
    SvMeshJoinNode
    ---
    SvFillsHoleNode
    SvRecalcNormalsNode
    SvFlipNormalsNode
    ---
    SvExtrudeEdgesNodeMk2
    SvExtrudeSeparateNode
    SvExtrudeRegionNode
    SvPokeFacesNode
    SvVertMaskNode
    SvSplitEdgesNode
    ---
    SvFollowActiveQuads

## Modifier Make
    LineConnectNodeMK2
    ---
    SvConvexHullNodeMK2
    SvSubdivideNodeMK2
    DelaunayTriangulation2DNode
    SvDelaunay2DCdt
    Voronoi2DNode
    SvOffsetLineNode
    SvContourNode
    SvRandomPointsOnMesh
    ---
    SvDualMeshNode
    SvDiamondMeshNode
    SvClipVertsNode
    ---
    SvBevelCurveNode
    SvAdaptiveEdgeNode
    SvAdaptivePolygonsNodeMk2
    SvDuplicateAlongEdgeNode
    SvFractalCurveNode
    SvFrameworkNode
    SvSolidifyNode
    SvWireframeNode
    SvPipeNode
    SvMatrixTubeNode

## List Masks
    MaskListNode
    SvMaskJoinNode
    SvMaskConvertNode
    SvMaskToIndexNode
    SvIndexToMaskNode
    SvCalcMaskNode

## List Mutators
    SvListModifierNode
    SvFixEmptyObjectsNode
    SvDatetimeStrings
    SvVDAttrsNode
    SvPolygonSortNode

## List Main
    ListJoinNode
    SvConstantListNode
    ZipNode
    ListLevelsNode
    ListLengthNode
    ListSumNodeMK2
    ListMatchNode
    ListFuncNode
    SvListDecomposeNode
    SvListStatisticsNode

## List Struct
    ShiftNodeMK2
    ListRepeaterNode
    ListSliceNode
    SvListSplitNode
    ListFLNode
    SvListItemNode
    SvListItemInsertNode
    ListReverseNode
    ListShuffleNode
    ListSortNodeMK2
    ListFlipNode

## Dictionary
    SvDictionaryIn
    SvDictionaryOut

## CAD
    SvBevelNode
    SvIntersectEdgesNodeMK2
    SvOffsetNode
    SvInsetSpecial
    SvInsetFaces
    SvLatheNode
    SvSmoothNode
    SvSmoothLines
    ---
    CrossSectionNode
    SvBisectNode
    SvCutObjBySurfaceNode
    SvEdgesToFaces2D
    SvMergeMesh2D
    SvMergeMesh2DLite
    SvCropMesh2D
    SvWafelNode

## Number
    SvNumberNode
    SvScalarMathNodeMK4
    SvGenNumberRange
    SvListInputNode
    SvRndNumGen
    RandomNode
    Float2IntNode
    ---
    SvExecNodeMod
    SvMapRangeNode
    SvEasingNode
    SvCurveMapperNode
    SvMixNumbersNode
    SvMixInputsNode
    SvFormulaNodeMk3
    SvFormulaInterpolateNode
    ---
    SvGenFibonacci
    SvGenExponential
    SvOscillatorNode

## Vector
    GenVectorsNode
    VectorsOutNode
    SvAxisInputNodeMK2
    SvVectorMathNodeMK3
    VertsDelDoublesNode
    SvVectorRewire
    ---
    SvVertSortNode
    VectorDropNode
    VectorPolarInNode
    VectorPolarOutNode
    SvAttractorNode
    ---
    SvVectorLerp
    SvInterpolationStripesNode
    SvInterpolationNodeMK3
    SvInterpolationNodeMK2
    ---
    SvHomogenousVectorField
    SvNoiseNodeMK2
    SvTurbulenceNode
    SvLacunarityNode
    SvVectorFractal

## Matrix
    SvMatrixInNodeMK4
    MatrixOutNode
    SvMatrixApplyJoinNode
    SvIterateNode
    MatrixDeformNode
    SvMatrixValueIn
    SvMatrixEulerNode
    MatrixShearNode
    SvMatrixNormalNode
    SvMatrixTrackToNode
    SvMatrixMathNode
    MatrixInterpolationNode

## Quaternion
    SvQuaternionInNodeMK2
    SvQuaternionOutNodeMK2
    SvQuaternionMathNode
    SvRotationDifference

## Logic
    SvLogicNode
    SvSwitchNodeMK2
    SvInputSwitchNodeMOD
    SvNeuroElman1LNode
    SvCustomSwitcher
    SvRangeSwitchNode

## Viz
    Sv3DviewPropsNode
    ---
    SvVDExperimental
    SvMatrixViewer28
    SvIDXViewer28
    ---
    SvBmeshViewerNodeV28
    SvCurveViewerNodeV28
    SvPolylineViewerNodeV28
    SvTypeViewerNodeV28
    SvSkinViewerNodeV28
    SvMetaballOutNode
    SvNurbsCurveOutNode
    SvNurbsSurfaceOutNode
    ---
    SvGreasePencilStrokes
    SvEmptyOutNode
    ---
    SvTextureViewerNode
    SvTextureViewerNodeLite
    SvWaveformViewer
    SvConsoleNode

## Text
    ViewerNodeTextMK3
    SvTextInNodeMK2
    SvTextOutNodeMK2
    NoteNode
    SvDataShapeNode
    SvStethoscopeNodeMK2
    SvDebugPrintNode

## BPY Data
    SvGetPropNode
    SvSetPropNode
    SvObjRemoteNodeMK2
    SvNodeRemoteNode
    SvGetAssetProperties
    SvSetDataObjectNodeMK2
    SvSortObjsNode
    SvFilterObjsNode
    SvObjectToMeshNodeMK2
    SvPointOnMeshNodeMK2
    SvOBJRayCastNodeMK2
    SvSCNRayCastNodeMK2

## Scene
    SvObjectsNodeMK3
    SvObjInLite
    SvCurveInputNode
    SvObjEdit
    SvFrameInfoNodeMK2
    SvLampOutNode
    SvInstancerNode
    SvInstancerNodeMK2
    SvDupliInstancesMK4
    SvFCurveInNodeMK1
    SvCollectionPicker
    SvSelectionGrabberLite

## Objects
    SvVertexGroupNodeMK2
    SvVertexColorNodeMK3
    SvAssignMaterialListNode
    SvMaterialIndexNode
    SvSetCustomUVMap

## Layout
    WifiInNode
    WifiOutNode
    NodeReroute
    ConverterNode

## Network
    UdpClientNode

## Beta Nodes
    SvFormulaShapeNode
    SvHeavyTriangulateNode
    SvMeshUVColorNode
    SvUVPointonMeshNode
    SvSampleUVColorNode
    SvSubdivideLiteNode
    SvExtrudeSeparateLiteNode
    SvBVHnearNewNode
    SvUnsubdivideNode
    SvLimitedDissolveMK2
    SvArmaturePropsNode
    SvLatticePropsNode
    ---
    SvColorsInNodeMK1
    SvColorInputNode
    SvColorsOutNodeMK1
<<<<<<< HEAD
    SvTextureEvaluateNodeMk2
=======
    SvFormulaColorNode
    SvTextureEvaluateNode
>>>>>>> 2f95a3a2
    ---
    SvSculptMaskNode
    SvSelectMeshVerts
    SvSetCustomMeshNormals
    ---
    SvCombinatoricsNode

## Alpha Nodes
    SvBManalyzinNode
    SvBMObjinputNode
    SvBMoutputNode
    SvBMtoElementNode
    SvBMOpsNodeMK2
    ---
    SvCSGBooleanNodeMK2
    SvNumpyArrayNode
    SvParticlesMK2Node
    SvJoinTrianglesNode
    SvListSliceLiteNode
    SvCacheNode
    SvUVtextureNode
    SvSeparateMeshNodeMK2
    SvMultiExtrudeAlt
    SvPlanarEdgenetToPolygons
    SvPulgaPhysicsNode
    SvTopologySimple
    SvSweepModulator
    ---
    SvGetPropNodeMK2
    SvSetPropNodeMK2<|MERGE_RESOLUTION|>--- conflicted
+++ resolved
@@ -478,12 +478,8 @@
     SvColorsInNodeMK1
     SvColorInputNode
     SvColorsOutNodeMK1
-<<<<<<< HEAD
+    SvFormulaColorNode
     SvTextureEvaluateNodeMk2
-=======
-    SvFormulaColorNode
-    SvTextureEvaluateNode
->>>>>>> 2f95a3a2
     ---
     SvSculptMaskNode
     SvSelectMeshVerts
