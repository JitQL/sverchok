--- conflicted
+++ resolved
@@ -369,14 +369,10 @@
     SvOffsetLineNode
     SvContourNode
     SvPlanarEdgenetToPolygons
-<<<<<<< HEAD
     SvSwitchNodeMK2
-    
-=======
     ---
     SvQuaternionOutNode
     SvQuaternionInNode
     SvQuaternionMathNode
     SvPulgaPhysicsNode
-    SvProjectPointToLine
->>>>>>> 2f6d8279
+    SvProjectPointToLine