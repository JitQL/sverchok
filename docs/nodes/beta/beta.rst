**********
Beta
**********

.. toctree::
   :maxdepth: 2

   stethoscope
   viewer_draw_mk2
   box_rounded
<<<<<<< HEAD
   obj_remote
=======
   image_decompose
>>>>>>> 8dcbb23b
<|MERGE_RESOLUTION|>--- conflicted
+++ resolved
@@ -8,8 +8,5 @@
    stethoscope
    viewer_draw_mk2
    box_rounded
-<<<<<<< HEAD
    obj_remote
-=======
-   image_decompose
->>>>>>> 8dcbb23b
+   image_decompose