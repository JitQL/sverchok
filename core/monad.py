--- conflicted
+++ resolved
@@ -42,85 +42,6 @@
 def make_valid_identifier(name):
     """Create a valid python identifier from name for use a a part of class name"""
     return "".join(ch for ch in name if ch.isalnum() or ch == "_")
-
-<<<<<<< HEAD
-=======
-def make_class_from_monad(monad):
-    """
-    create a new node class dynamiclly from a monad, either a monad or a str with a name
-    """
-    if isinstance(monad, str):
-        monad = bpy.data.node_groups.get(monad)
-    if not monad:
-        print("no monad found")
-        return None
-
-    monad_inputs = monad.input_node
-    monad_outputs = monad.output_node
-
-    if not all((monad_outputs, monad_inputs)):
-        print("Monad {} not setup correctly".format(monad.name))
-        return None
-
-    cls_dict = {}
-
-    if not monad.cls_bl_idname:
-        # the monad cls_bl_idname needs to be unique and cannot change
-        cls_name = "SvGroupNode{}_{}".format(make_valid_identifier(monad.name),
-                                             id(monad)^random.randint(0, 4294967296))
-        # set the unique name for the class, depending on context this might fail
-        # then we cannot do the setup of the class properly so abandon
-        try:
-            monad.cls_bl_idname = cls_name
-        except Exception:
-            return None
-    else:
-        cls_name = monad.cls_bl_idname
-
-    cls_dict["bl_idname"] = cls_name
-    cls_dict["bl_label"] = monad.name
-
-    in_socket = []
-
-    def get_socket_data(socket):
-        other = get_other_socket(socket)
-        if socket.bl_idname == "SvDummySocket":
-            socket = get_other_socket(socket)
-
-        socket_bl_idname = socket.bl_idname
-        socket_name = socket.name
-        return socket_name, socket_bl_idname
-
-    def generate_name(prop_name, cls_dict):
-        if prop_name in cls_dict:
-            # all properties need unique names,
-            # if 'x' is taken 'x2' etc.
-            for i in range(2, 100):
-                new_name = "{}{}".format(prop_name, i)
-                if not new_name in cls_dict:
-                    return new_name
-        else:
-            return prop_name
-
-
-    # if socket is dummysocket use the other for data
-    for socket in monad_inputs.outputs:
-        if socket.is_linked:
-
-            other = get_other_socket(socket)
-            prop_data = other.get_prop_data()
-            if "prop_name" in prop_data:
-                prop_name = prop_data["prop_name"]
-                prop_func, prop_dict = getattr(other.node.rna_type, prop_name)
-                prop_dict = prop_dict.copy()
-                prop_name = generate_name(prop_name, cls_dict)
-                if "attr" in prop_dict:
-                    del prop_dict["attr"]
-                # some nodes (int and float) have custom functions in place
-                prop_dict["update"] = updateNode
-                cls_dict[prop_name] = prop_func(**prop_dict)
-                prop_data = {"prop_name": prop_name}
->>>>>>> a80e6c62
 
 
 def get_socket_data(socket):
